--- conflicted
+++ resolved
@@ -23,12 +23,8 @@
 // store for the queue should have.
 type queueStore interface {
 	siteAdmin
-<<<<<<< HEAD
-	queueAdmin
+	courseAdmin
 	getUserInfo
-=======
-	courseAdmin
->>>>>>> 7b2db6cb
 
 	getCourses
 	getCourse
